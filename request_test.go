package httpreq

import (
	"context"
	"crypto/tls"
	"encoding/json"
	"fmt"
	"io/ioutil"
	"net/http"
	"net/http/httptest"
	"os"
	"testing"
	"time"

	"github.com/stretchr/testify/require"
)

var responseData = `{"success": true,"data": "done!"}`
var token = `123456`

type Data struct {
	FirstName string `json:"first_name"`
	LastName  string `json:"last_name"`
	Age       int    `json:"age"`
}

func TestMethods(t *testing.T) {

	var table = []struct {
		name string
	}{
		{"get"},
		{"post"},
		{"put"},
		{"delete"},
		{"postjson"},
	}

	// Start a local HTTP server
	server := httptest.NewServer(
		http.HandlerFunc(func(rw http.ResponseWriter, req *http.Request) {
			switch req.URL.String() {
			case "/get":
				t.Log("Get request executed")
				require.Equal(t, req.Method, "GET")
			case "/post":
				t.Log("Post request executed")
				require.Equal(t, req.Method, "POST")
			case "/put":
				t.Log("Put request executed")
				require.Equal(t, req.Method, "PUT")
			case "/delete":
				t.Log("Delete request executed")
				require.Equal(t, req.Method, "DELETE")
			case "/postjson":
				t.Log("PostJSON request executed")
				require.Equal(t, req.Method, "POST")
			}
		}),
	)
	defer server.Close()

	for _, row := range table {
		url := fmt.Sprintf("%s/"+row.name, server.URL)
		r := New(context.Background(), url)

		switch row.name {
		case "get":
			_, err := r.Get()
			require.NoError(t, err)
		case "post":
			_, err := r.Post()
			require.NoError(t, err)
		case "put":
			_, err := r.Put()
			require.NoError(t, err)
		case "delete":
			_, err := r.Delete()
			require.NoError(t, err)
		case "postjson":
			_, err := r.PostJSON()
			require.NoError(t, err)
		}
	}
}

func TestPost(t *testing.T) {

	// Start a local HTTP server
	server := httptest.NewServer(
		http.HandlerFunc(func(rw http.ResponseWriter, req *http.Request) {

			// Test request
			require.Equal(t, req.URL.String(), "/post")
			require.Equal(t, req.Method, "POST")
			require.Equal(t, req.Header.Get("X-SecurityToken"), token)
			require.Equal(t, req.Header.Get("Content-Type"), "application/json")
			require.Equal(t, req.Header.Get("Test-Header"), "this is a test")

			rw.Header().Set("Content-Type", "application/json")
			_, err := rw.Write([]byte(responseData))
			require.NoError(t, err)
		}),
	)
	defer server.Close()

	url := fmt.Sprintf("%s/post", server.URL)

	r := New(context.Background(), url)

	tlsConfig := &tls.Config{
		InsecureSkipVerify: true,
	}
	r.SetTLSConfig(tlsConfig)
	r.SetTimeout(30 * time.Second)
	r.SetHeaders(map[string]string{"Test-Header": "this is a test"})
	r.SetContentType("application/json")

	info := &Data{
		FirstName: "John",
		LastName:  "Doe",
		Age:       42,
	}

	jsonData, err := json.Marshal(info)
	require.NoError(t, err)

	// Set body
	r.SetBody(jsonData)

	// Send Request
	resp, err := r.Post()
	require.NoError(t, err)

	// Get Response body
	sonuc, err := resp.Body()
	require.NoError(t, err)

	require.Equal(t, string(sonuc), responseData)
}

func TestPostJSON(t *testing.T) {

	// Start a local HTTP server
	server := httptest.NewServer(
		http.HandlerFunc(func(rw http.ResponseWriter, req *http.Request) {
			require.Equal(t, req.URL.String(), "/post-json")
			require.Equal(t, req.Method, "POST")

			rw.Header().Set("Content-Type", "application/json")
			rw.Header().Set("Test-Header", "test response header")

			_, err := rw.Write([]byte(responseData))
			require.NoError(t, err)
		}),
	)
	defer server.Close()

	url := fmt.Sprintf("%s/post-json", server.URL)

	r := New(context.Background(), url)

	info := &Data{
		FirstName: "John",
		LastName:  "Doe",
		Age:       42,
	}

	jsonData, err := json.Marshal(info)
	require.NoError(t, err)

	// Set body
	r.SetBody(jsonData)

	// Send Request
	resp, err := r.PostJSON()
	require.NoError(t, err)

	response := resp.Response()
	require.NotEqual(t, nil, response)

	statusCode := resp.StatusCode()
	require.Equal(t, 200, statusCode)

	headers := resp.Headers()
	headerValue, ok := headers["Test-Header"]
	require.True(t, ok)
	require.Equal(t, "test response header", headerValue[0])

	sonuc, err := resp.Body()
	require.NoError(t, err)

	err = resp.Close()
	require.NoError(t, err)

	require.Equal(t, string(sonuc), responseData)
}

func TestSetFormEarlyError(t *testing.T) {
	r := &Req{err: fmt.Errorf("Test Error")}
	files := []map[string]string{}
	fields := []map[string]string{}
	r.SetForm(files, fields)
	require.Error(t, r.err)
}

func TestSetFormFileError(t *testing.T) {
	r := New(context.Background(), "")
	files := []map[string]string{}
	file := make(map[string]string)
	file["file"] = "/wrong/path"
	files = append(files, file)

	fields := []map[string]string{}
	r.SetForm(files, fields)
	require.Error(t, r.err)
}

func TestSetForm(t *testing.T) {

	// Create new http request instance with URL
	r := New(context.Background(),"")

	// File list
	f, err := ioutil.TempFile("", "_httpreq_set_form_file_*")
	require.NoError(t, err)
	defer func() {
		f.Close()
		os.Remove(f.Name())
	}()

	files := []map[string]string{}
	file := make(map[string]string)
	file["file"] = f.Name()
	files = append(files, file)

	// Form fields
	fields := []map[string]string{}
	field := make(map[string]string)
	field["taskId"] = "123456"
	fields = append(fields, field)

	// Add Files
	r.SetForm(files, fields)
	require.NoError(t, r.err)
}

func TestSendEarlyError(t *testing.T) {
	r := &Req{err: fmt.Errorf("Test Error")}
	resp, err := r.send("GET")
	require.Error(t, err)
	require.Nil(t, resp)
}

func TestSendGenerateURLError(t *testing.T) {
	// % should causes error at url.Parse
	r := New(context.Background(),"%")
	resp, err := r.send("GET")
	require.Error(t, err)
	require.Nil(t, resp)
}

func TestSendRequestError(t *testing.T) {
	// wrong-host should causes request error
	r := New(context.Background(),"wrong-host")
	resp, err := r.send("GET")
	require.Error(t, err)
	require.Nil(t, resp)
}

func TestGenerateURL(t *testing.T) {
	// % should causes error at url.Parse
	url, err := generateURL("%")
	require.Error(t, err)
	require.Nil(t, url)
}

func TestSetBodyXML(t *testing.T) {
	r := New(context.Background(),"")
	r.SetBodyXML()
	require.Equal(t, "application/xml; charset=UTF-8", r.request.Header.Get("Content-Type"))
}

func TestSetCookie(t *testing.T) {
	r := New(context.Background(),"")

	testCookie := &http.Cookie{
		Name:  "sample",
		Value: "test value",
	}

	r.SetCookie(testCookie)

	cookie, err := r.request.Cookie("sample")
	require.NoError(t, err)
	require.Equal(t, cookie.Value, "test value")
}

func TestSetTransport(t *testing.T) {
	r := New(context.Background(),"")
	transportConfig := &http.Transport{
		MaxIdleConns: 2,
	}
	r.SetTransport(transportConfig)
	require.Equal(t, transportConfig, r.client.Transport)
}

func TestSetProxy(t *testing.T) {
	url := "http://proxy.com:1234"
	r := New(context.Background(),"")
	r.SetProxy(url)
	require.NoError(t, r.err)
}

<<<<<<< HEAD
func TestSetParam(t *testing.T) {
	r := New("")
	r.SetParam("test", "test")
	require.Equal(t, "test", r.Params.Get("test"))
=======
func TestNewWithBackgroundCtx(t *testing.T) {
	r := New(context.Background(), "")
	require.Equal(t, context.Background(), r.request.Context())
}

func TestNewWithTODOCtx(t *testing.T) {
	r := New(context.TODO(), "")
	require.Equal(t, context.TODO(), r.request.Context())
}

func TestNilCtx(t *testing.T) {
	r := New(nil, "")
	require.Equal(t, context.Background(), r.request.Context())
}

func TestCancelCtx(t *testing.T) {
	ctx, cancel := context.WithCancel(context.Background())
	cancel()

	r := New(ctx, "")
	require.Equal(t, context.Canceled, r.request.Context().Err())
>>>>>>> e31430e0
}<|MERGE_RESOLUTION|>--- conflicted
+++ resolved
@@ -312,12 +312,11 @@
 	require.NoError(t, r.err)
 }
 
-<<<<<<< HEAD
 func TestSetParam(t *testing.T) {
 	r := New("")
 	r.SetParam("test", "test")
 	require.Equal(t, "test", r.Params.Get("test"))
-=======
+
 func TestNewWithBackgroundCtx(t *testing.T) {
 	r := New(context.Background(), "")
 	require.Equal(t, context.Background(), r.request.Context())
@@ -339,5 +338,5 @@
 
 	r := New(ctx, "")
 	require.Equal(t, context.Canceled, r.request.Context().Err())
->>>>>>> e31430e0
+  
 }